--- conflicted
+++ resolved
@@ -54,26 +54,7 @@
 		logger.Fatal("Failed to initialize relaysAllowedAdapter: %v", err)
 	}
 
-<<<<<<< HEAD
-	// Start HTTP server
-	apiAdapter := api.NewAPIAdapter(ctx, storageAdapter, notifierAdapter, relaysUsedAdapter, relaysAllowedAdapter, networkConfig.CORS)
-	server := &http.Server{
-		Addr:    ":" + strconv.FormatUint(networkConfig.ApiPort, 10),
-		Handler: apiAdapter.Router,
-	}
-	wg.Add(1)
-	go func() {
-		defer wg.Done()
-		logger.Info("Server started on :%d", networkConfig.ApiPort)
-		if err := server.ListenAndServe(); err != http.ErrServerClosed {
-			logger.Fatal("HTTP server ListenAndServe: %v", err)
-		}
-	}()
-
-	// Start Proxy API server
-=======
-	apiAdapter := api.NewAPIAdapter(storageAdapter, networkConfig.CORS)
->>>>>>> 2bd942f7
+	apiAdapter := api.NewAPIAdapter(storageAdapter, relaysUsedAdapter, relaysAllowedAdapter, networkConfig.CORS)
 	proxyApiAdapter := proxyapi.NewProxyAPIAdapter(networkConfig.CORS, networkConfig.LidoKeysApiUrl)
 
 	// Initialize API services
